--- conflicted
+++ resolved
@@ -157,18 +157,10 @@
                 safety_metrics = QuantifyBinarySafety(self.dataset, validation_dict)
                 self.validation_metrics[parametric_key]["metrics"].append(safety_metrics)
 
-<<<<<<< HEAD
-            print("Just adding remaining metrics in")
             standard_value_validator = ValueThresholdEvaluatorandValidator(eval_fn=self.dataset.dynamics.boundary_fn, v_min=0.0, v_max=2.0)
             validation_dict['fixed_samples_validator'] = standard_value_validator
             validation_dict['rollout_batch_size'] = self.rollout_batch_size
             traj_rollout = FixedRolloutTrajectories(self.dataset, validation_dict, parametric=parametric_test_slice)
-=======
-        standard_value_validator = ValueThresholdEvaluatorandValidator(eval_fn=self.dataset.dynamics.boundary_fn, v_min=0.0, v_max=2.0)
-        validation_dict['fixed_samples_validator'] = standard_value_validator
-        validation_dict['rollout_batch_size'] = 20000
-        traj_rollout = FixedRolloutTrajectories(self.dataset, validation_dict)
->>>>>>> 21cd5fcb
 
             validation_dict['fixed_samples_validator'] = standard_value_validator
             validation_dict['rollout_batch_size'] = self.visual_rollout_batch_size 
